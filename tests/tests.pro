QT       += core gui network xml testlib concurrent widgets

TARGET = tests
TEMPLATE = app

CONFIG += debug c++11
CONFIG-=app_bundle

HEADERS += \
    $$PWD/basetestcase.h \

SOURCES += \
    $$PWD/main.cpp \    

SRC_DIR = $$PWD/../src//

RESOURCES += \
    $$SRC_DIR/resources/rdm.qrc

INCLUDEPATH += $$SRC_DIR/modules/ \
    $$SRC_DIR/ \
    $$PWD/

<<<<<<< HEAD
QMAKE_CXXFLAGS -= -O
QMAKE_CXXFLAGS -= -O1
QMAKE_CXXFLAGS -= -O2
=======
INCLUDEPATH += $$PWD/../3rdparty/qtconsole/include
HEADERS += $$PWD/../3rdparty/qtconsole/include/qconsole.h
SOURCES += $$PWD/../3rdparty/qtconsole/src/qconsole.cpp
>>>>>>> f3507ac5

#DEFINES += INTEGRATION_TESTS

#TEST CASES
include($$PWD/testcases/app/app-tests.pri)
include($$PWD/testcases/connections-tree/connections-tree-tests.pri)
include($$PWD/testcases/redisclient/redisclient-tests.pri)
include($$PWD/testcases/console/console-tests.pri)
include($$PWD/testcases/value-editor/value-editor-tests.pri)
#############

release: DESTDIR = ./../bin/tests
debug:   DESTDIR = ./../bin/tests

win32-msvc* {
    CONFIG += c++11
    LIBS += -lws2_32 -lkernel32 -luser32 -lshell32 -luuid -lole32 -ladvapi32

    release: DESTDIR = ./../bin/windows/release
    debug:   DESTDIR = ./../bin/windows/debug
}

LIBS += -lssh2 -lssl -lcrypto -ldl -lz

INCLUDEPATH += $$PWD/../3rdparty/libssh2/include
DEPENDPATH += $$PWD/../3rdparty/libssh2/include

<|MERGE_RESOLUTION|>--- conflicted
+++ resolved
@@ -1,59 +1,53 @@
-QT       += core gui network xml testlib concurrent widgets
-
-TARGET = tests
-TEMPLATE = app
-
-CONFIG += debug c++11
-CONFIG-=app_bundle
-
-HEADERS += \
-    $$PWD/basetestcase.h \
-
-SOURCES += \
-    $$PWD/main.cpp \    
-
-SRC_DIR = $$PWD/../src//
-
-RESOURCES += \
-    $$SRC_DIR/resources/rdm.qrc
-
-INCLUDEPATH += $$SRC_DIR/modules/ \
-    $$SRC_DIR/ \
-    $$PWD/
-
-<<<<<<< HEAD
-QMAKE_CXXFLAGS -= -O
-QMAKE_CXXFLAGS -= -O1
-QMAKE_CXXFLAGS -= -O2
-=======
-INCLUDEPATH += $$PWD/../3rdparty/qtconsole/include
-HEADERS += $$PWD/../3rdparty/qtconsole/include/qconsole.h
-SOURCES += $$PWD/../3rdparty/qtconsole/src/qconsole.cpp
->>>>>>> f3507ac5
-
-#DEFINES += INTEGRATION_TESTS
-
-#TEST CASES
-include($$PWD/testcases/app/app-tests.pri)
-include($$PWD/testcases/connections-tree/connections-tree-tests.pri)
-include($$PWD/testcases/redisclient/redisclient-tests.pri)
-include($$PWD/testcases/console/console-tests.pri)
-include($$PWD/testcases/value-editor/value-editor-tests.pri)
-#############
-
-release: DESTDIR = ./../bin/tests
-debug:   DESTDIR = ./../bin/tests
-
-win32-msvc* {
-    CONFIG += c++11
-    LIBS += -lws2_32 -lkernel32 -luser32 -lshell32 -luuid -lole32 -ladvapi32
-
-    release: DESTDIR = ./../bin/windows/release
-    debug:   DESTDIR = ./../bin/windows/debug
-}
-
-LIBS += -lssh2 -lssl -lcrypto -ldl -lz
-
-INCLUDEPATH += $$PWD/../3rdparty/libssh2/include
-DEPENDPATH += $$PWD/../3rdparty/libssh2/include
-
+QT       += core gui network xml testlib concurrent widgets
+
+TARGET = tests
+TEMPLATE = app
+
+CONFIG += debug c++11
+CONFIG-=app_bundle
+
+HEADERS += \
+    $$PWD/basetestcase.h \
+
+SOURCES += \
+    $$PWD/main.cpp \    
+
+SRC_DIR = $$PWD/../src//
+
+RESOURCES += \
+    $$SRC_DIR/resources/rdm.qrc
+
+INCLUDEPATH += $$SRC_DIR/modules/ \
+    $$SRC_DIR/ \
+    $$PWD/
+
+INCLUDEPATH += $$PWD/../3rdparty/qtconsole/include
+HEADERS += $$PWD/../3rdparty/qtconsole/include/qconsole.h
+SOURCES += $$PWD/../3rdparty/qtconsole/src/qconsole.cpp
+
+#DEFINES += INTEGRATION_TESTS
+
+#TEST CASES
+include($$PWD/testcases/app/app-tests.pri)
+include($$PWD/testcases/connections-tree/connections-tree-tests.pri)
+include($$PWD/testcases/redisclient/redisclient-tests.pri)
+include($$PWD/testcases/console/console-tests.pri)
+include($$PWD/testcases/value-editor/value-editor-tests.pri)
+#############
+
+release: DESTDIR = ./../bin/tests
+debug:   DESTDIR = ./../bin/tests
+
+win32-msvc* {
+    CONFIG += c++11
+    LIBS += -lws2_32 -lkernel32 -luser32 -lshell32 -luuid -lole32 -ladvapi32
+
+    release: DESTDIR = ./../bin/windows/release
+    debug:   DESTDIR = ./../bin/windows/debug
+}
+
+LIBS += -lssh2 -lssl -lcrypto -ldl -lz
+
+INCLUDEPATH += $$PWD/../3rdparty/libssh2/include
+DEPENDPATH += $$PWD/../3rdparty/libssh2/include
+