#-------------------------------------------------
#
# Redis Desktop Manager
#
#-------------------------------------------------

QT       += core gui network xml concurrent

greaterThan(QT_MAJOR_VERSION, 4): QT += widgets

TARGET = rdm
TEMPLATE = app

CONFIG -= debug
CONFIG += c++11 release
#CONFIG-=app_bundle

SOURCES += \
    $$PWD/source/main.cpp \
    $$PWD/source/demo.cpp \
    $$PWD/source/connection.cpp \
    $$PWD/source/widgets/*.cpp \
    $$PWD/source/updater/Updater.cpp \
    $$PWD/source/redis/*.cpp \
    $$PWD/source/network/*.cpp \
    $$PWD/source/models/*.cpp \
    $$PWD/source/models/items/*.cpp \
    $$PWD/source/models/value-view-formatters/*.cpp \

HEADERS  += \
    $$PWD/include/*.h \
    $$PWD/include/widgets/*.h \
    $$PWD/include/updater/Updater.h \
    $$PWD/include/redis/*.h \
    $$PWD/include/network/*.h \
    $$PWD/include/models/*.h \
    $$PWD/include/models/items/*.h \
    $$PWD/include/models/value-view-formatters/*.h \


release: DESTDIR = ./../bin/linux/release
debug:   DESTDIR = ./../bin/linux/debug

OBJECTS_DIR = $$DESTDIR/.obj
MOC_DIR = $$DESTDIR/.moc
RCC_DIR = $$DESTDIR/.qrc
UI_DIR = $$DESTDIR/.ui

win32 {

    LIBS += -lws2_32 -lkernel32 -luser32 -lshell32 -luuid -lole32 -ladvapi32

    CONFIG(release, debug|release) {
        LIBS += -L$$PWD/../deps/libs/win32/ -llibssh2
        PRE_TARGETDEPS += $$PWD/../deps/libs/win32/libssh2.lib

        LIBS += -L$$PWD/../deps/libs/win32/ -ljsoncpp
        PRE_TARGETDEPS += $$PWD/../deps/libs/win32/jsoncpp.lib
    }

    else: CONFIG(debug, debug|release) {
        LIBS += -L$$PWD/../deps/libs/win32/ -llibssh2
        PRE_TARGETDEPS += $$PWD/../deps/libs/win32/libssh2.lib

        LIBS += -L$$PWD/../deps/libs/win32/ -ljsoncppd
        PRE_TARGETDEPS += $$PWD/../deps/libs/win32/jsoncppd.lib
    }
}

unix {
    macx { # os x 10.8
        LIBS += /usr/local/lib/libssh2.dylib /usr/local/lib/libjsoncpp.a
        PRE_TARGETDEPS += /usr/local/lib/libssh2.dylib /usr/local/lib/libjsoncpp.a

        QMAKE_INFO_PLIST = Info.plist
        ICON = rdm.icns
    }
    else { # ubuntu & debian
        LIBS += -Wl,-rpath /usr/local/lib/
        LIBS += /usr/local/lib/libssh2.so /usr/local/lib/libjsoncpp.a

        PRE_TARGETDEPS += /usr/local/lib/libssh2.so        
        PRE_TARGETDEPS += /usr/local/lib/libjsoncpp.a

        target.path = /usr/share/redis-desktop-manager/bin
        target.files = $$DESTDIR/rdm qt.conf rdm.png
        INSTALLS += target

        deskicon.path = /usr/share/applications
        deskicon.files = rdm.desktop
        INSTALLS += deskicon

        data.path = /usr/share/redis-desktop-manager/lib
        data.files = lib/*
        INSTALLS += data
    }
}

INCLUDEPATH += $$PWD/../deps/libssh/include
DEPENDPATH += $$PWD/../deps/libssh/include

INCLUDEPATH += $$PWD/../deps/jsoncpp/include
DEPENDPATH += $$PWD/../deps/jsoncpp/include
<<<<<<< HEAD
INCLUDEPATH += $$PWD/../deps/jsoncpp/include
DEPENDPATH += $$PWD/../deps/jsoncpp/include
=======
>>>>>>> 89cb8404

INCLUDEPATH += $$PWD/source \
    $$PWD/source/models \
    $$PWD/source/models/items \
    $$PWD/source/network \
    $$PWD/source/redis \
    $$PWD/source/updater \
    $$PWD/source/widgets \
    $$PWD/"include" \
    $$PWD/include/models \
    $$PWD/include/models/items \
    $$PWD/include/models/value-view-formatters \
    $$PWD/include/network \
    $$PWD/include/redis \
    $$PWD/include/updater \
    $$PWD/include/widgets \

FORMS += \
    $$PWD/forms/*.ui \

RESOURCES += \
    Resources/demo.qrc

OTHER_FILES += \
    qt.conf \
    Info.plist

<|MERGE_RESOLUTION|>--- conflicted
+++ resolved
@@ -101,11 +101,6 @@
 
 INCLUDEPATH += $$PWD/../deps/jsoncpp/include
 DEPENDPATH += $$PWD/../deps/jsoncpp/include
-<<<<<<< HEAD
-INCLUDEPATH += $$PWD/../deps/jsoncpp/include
-DEPENDPATH += $$PWD/../deps/jsoncpp/include
-=======
->>>>>>> 89cb8404
 
 INCLUDEPATH += $$PWD/source \
     $$PWD/source/models \
